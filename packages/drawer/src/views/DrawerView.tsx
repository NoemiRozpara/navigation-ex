import * as React from 'react';
import {
  Dimensions,
  StyleSheet,
  I18nManager,
  Platform,
  ScaledSize,
} from 'react-native';
// eslint-disable-next-line import/no-unresolved
import { ScreenContainer } from 'react-native-screens';
import { PanGestureHandler } from 'react-native-gesture-handler';
import {
  DrawerNavigationState,
  DrawerActions,
} from '@react-navigation/routers';
import { useTheme } from '@react-navigation/native';

import DrawerGestureContext from '../utils/DrawerGestureContext';
import SafeAreaProviderCompat from './SafeAreaProviderCompat';
import ResourceSavingScene from './ResourceSavingScene';
import DrawerContent from './DrawerContent';
import Drawer from './Drawer';
import {
  DrawerDescriptorMap,
  DrawerNavigationConfig,
  DrawerNavigationHelpers,
  DrawerContentComponentProps,
} from '../types';

type Props = DrawerNavigationConfig & {
  state: DrawerNavigationState;
  navigation: DrawerNavigationHelpers;
  descriptors: DrawerDescriptorMap;
};

const getDefaultDrawerWidth = ({
  height,
  width,
}: {
  height: number;
  width: number;
}) => {
  /*
   * Default drawer width is screen width - header height
   * with a max width of 280 on mobile and 320 on tablet
   * https://material.io/guidelines/patterns/navigation-drawer.html
   */
  const smallerAxisSize = Math.min(height, width);
  const isLandscape = width > height;
  const isTablet = smallerAxisSize >= 600;
  const appBarHeight = Platform.OS === 'ios' ? (isLandscape ? 32 : 44) : 56;
  const maxWidth = isTablet ? 320 : 280;

  return Math.min(smallerAxisSize - appBarHeight, maxWidth);
};

/**
 * Component that renders the drawer.
 */
export default function DrawerView({
  state,
  navigation,
  descriptors,
  lazy = true,
  drawerContent = (props: DrawerContentComponentProps) => (
    <DrawerContent {...props} />
  ),
  drawerPosition = I18nManager.isRTL ? 'right' : 'left',
  keyboardDismissMode = 'on-drag',
  overlayColor = 'rgba(0, 0, 0, 0.5)',
  drawerType = 'front',
  hideStatusBar = false,
  statusBarAnimation = 'slide',
  drawerContentOptions,
  drawerStyle,
  edgeWidth,
  gestureHandlerProps,
  minSwipeDistance,
  sceneContainerStyle,
}: Props) {
  const [loaded, setLoaded] = React.useState([state.index]);

  const { width, height } = Dimensions.get('window');
  const isBigScreen = Math.min(width, height) >= 768;
  const bigScreenSidebar = drawerType === 'sidebar' && isBigScreen;
  const [drawerWidth, setDrawerWidth] = React.useState(() =>
    getDefaultDrawerWidth({ width, height })
  );

  const drawerGestureRef = React.useRef<PanGestureHandler>(null);

  const { colors } = useTheme();

  React.useEffect(() => {
    const updateWidth = ({ window }: { window: ScaledSize }) => {
      setDrawerWidth(getDefaultDrawerWidth(window));
    };

    Dimensions.addEventListener('change', updateWidth);

    return () => Dimensions.removeEventListener('change', updateWidth);
  }, []);

  if (!loaded.includes(state.index)) {
    setLoaded([...loaded, state.index]);
  }

  const handleDrawerOpen = () => {
    if (bigScreenSidebar) {
      return;
    }

    navigation.dispatch({
      ...DrawerActions.openDrawer(),
      target: state.key,
    });

    navigation.emit({ type: 'drawerOpen' });
  };

  const handleDrawerClose = () => {
    if (bigScreenSidebar) {
      return;
    }

    navigation.dispatch({
      ...DrawerActions.closeDrawer(),
      target: state.key,
    });

    navigation.emit({ type: 'drawerClose' });
  };

  const renderNavigationView = ({ progress }: any) => {
    return drawerContent({
      ...drawerContentOptions,
      progress: progress,
      state: state,
      navigation: navigation,
      descriptors: descriptors,
      drawerPosition: drawerPosition,
    });
  };

  const renderContent = () => {
    return (
      <ScreenContainer style={styles.content}>
        {state.routes.map((route, index) => {
          const descriptor = descriptors[route.key];
          const { unmountOnBlur } = descriptor.options;
          const isFocused = state.index === index;

          if (unmountOnBlur && !isFocused) {
            return null;
          }

          if (lazy && !loaded.includes(index) && !isFocused) {
            // Don't render a screen if we've never navigated to it
            return null;
          }

          return (
            <ResourceSavingScene
              key={route.key}
              style={[StyleSheet.absoluteFill, { opacity: isFocused ? 1 : 0 }]}
              isVisible={isFocused}
            >
              {descriptor.render()}
            </ResourceSavingScene>
          );
        })}
      </ScreenContainer>
    );
  };

  const activeKey = state.routes[state.index].key;
  const { gestureEnabled } = descriptors[activeKey].options;

  return (
    <SafeAreaProviderCompat>
      <DrawerGestureContext.Provider value={drawerGestureRef}>
        <Drawer
<<<<<<< HEAD
          open={bigScreenSidebar || state.isDrawerOpen}
          gestureEnabled={!bigScreenSidebar && gestureEnabled !== false}
=======
          open={Boolean(state.history.find(it => it.type === 'drawer'))}
          gestureEnabled={gestureEnabled !== false}
>>>>>>> fa4a9595
          onOpen={handleDrawerOpen}
          onClose={handleDrawerClose}
          onGestureRef={ref => {
            // @ts-ignore
            drawerGestureRef.current = ref;
          }}
          gestureHandlerProps={gestureHandlerProps}
          drawerType={drawerType}
          drawerPosition={drawerPosition}
          sceneContainerStyle={[
            { backgroundColor: colors.background },
            sceneContainerStyle,
          ]}
          drawerStyle={[
            { width: drawerWidth, backgroundColor: colors.card },
            drawerStyle,
          ]}
          overlayStyle={{ backgroundColor: overlayColor }}
          swipeEdgeWidth={edgeWidth}
          swipeDistanceThreshold={minSwipeDistance}
          hideStatusBar={hideStatusBar}
          statusBarAnimation={statusBarAnimation}
          renderDrawerContent={renderNavigationView}
          renderSceneContent={renderContent}
          keyboardDismissMode={keyboardDismissMode}
          drawerPostion={drawerPosition}
          isBigScreen={isBigScreen}
        />
      </DrawerGestureContext.Provider>
    </SafeAreaProviderCompat>
  );
}

const styles = StyleSheet.create({
  content: {
    flex: 1,
  },
});<|MERGE_RESOLUTION|>--- conflicted
+++ resolved
@@ -180,13 +180,8 @@
     <SafeAreaProviderCompat>
       <DrawerGestureContext.Provider value={drawerGestureRef}>
         <Drawer
-<<<<<<< HEAD
-          open={bigScreenSidebar || state.isDrawerOpen}
+          open={bigScreenSidebar || Boolean(state.history.find(it => it.type === 'drawer'))}
           gestureEnabled={!bigScreenSidebar && gestureEnabled !== false}
-=======
-          open={Boolean(state.history.find(it => it.type === 'drawer'))}
-          gestureEnabled={gestureEnabled !== false}
->>>>>>> fa4a9595
           onOpen={handleDrawerOpen}
           onClose={handleDrawerClose}
           onGestureRef={ref => {
