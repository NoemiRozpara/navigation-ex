import * as React from 'react';
import {
  StyleSheet,
  ViewStyle,
  LayoutChangeEvent,
  I18nManager,
  Platform,
  Keyboard,
  StatusBar,
  StyleProp,
  View,
  InteractionManager,
} from 'react-native';
import {
  PanGestureHandler,
  TapGestureHandler,
  State,
} from 'react-native-gesture-handler';
import Animated from 'react-native-reanimated';
import Overlay from './Overlay';

const {
  Clock,
  Value,
  onChange,
  clockRunning,
  startClock,
  stopClock,
  spring,
  abs,
  add,
  and,
  block,
  call,
  cond,
  divide,
  eq,
  event,
  greaterThan,
  lessThan,
  max,
  min,
  multiply,
  neq,
  or,
  set,
  sub,
} = Animated;

const TRUE = 1;
const FALSE = 0;
const NOOP = 0;
const UNSET = -1;

const DIRECTION_LEFT = 1;
const DIRECTION_RIGHT = -1;

const SWIPE_DISTANCE_THRESHOLD_DEFAULT = 60;

const SWIPE_DISTANCE_MINIMUM = 5;

const SPRING_CONFIG = {
  stiffness: 1000,
  damping: 500,
  mass: 3,
  overshootClamping: true,
  restDisplacementThreshold: 0.01,
  restSpeedThreshold: 0.01,
};

type Binary = 0 | 1;

type Renderer = (props: { progress: Animated.Node<number> }) => React.ReactNode;

type Props = {
  open: boolean;
  onOpen: () => void;
  onClose: () => void;
  onGestureRef?: (ref: PanGestureHandler | null) => void;
  gestureEnabled: boolean;
  drawerPosition: 'left' | 'right';
  drawerType: 'front' | 'back' | 'slide' | 'sidebar';
  keyboardDismissMode: 'none' | 'on-drag';
  swipeEdgeWidth: number;
  swipeDistanceThreshold?: number;
  swipeVelocityThreshold: number;
  hideStatusBar: boolean;
  statusBarAnimation: 'slide' | 'none' | 'fade';
  overlayStyle?: StyleProp<ViewStyle>;
  drawerStyle?: StyleProp<ViewStyle>;
  sceneContainerStyle?: StyleProp<ViewStyle>;
  renderDrawerContent: Renderer;
  renderSceneContent: Renderer;
  gestureHandlerProps?: React.ComponentProps<typeof PanGestureHandler>;
  isBigScreen?: boolean;
};

export default class DrawerView extends React.PureComponent<Props> {
  static defaultProps = {
    drawerPostion: I18nManager.isRTL ? 'left' : 'right',
    drawerType: 'front',
    gestureEnabled: true,
    swipeEdgeWidth: 32,
    swipeVelocityThreshold: 500,
    keyboardDismissMode: 'on-drag',
    hideStatusBar: false,
    statusBarAnimation: 'slide',
    isBigScreen: false,
  };

  componentDidUpdate(prevProps: Props) {
    const {
      open,
      drawerPosition,
      drawerType,
      gestureEnabled,
      swipeDistanceThreshold,
      swipeVelocityThreshold,
      hideStatusBar,
    } = this.props;

    if (prevProps.gestureEnabled !== gestureEnabled) {
      this.isGestureEnabled.setValue(gestureEnabled ? TRUE : FALSE);
    }

    if (
      // If we're not in the middle of a transition, sync the drawer's open state
      typeof this.pendingOpenValue !== 'boolean' ||
      open !== this.pendingOpenValue
    ) {
      this.toggleDrawer(open);
    }

    this.pendingOpenValue = undefined;

    if (open !== prevProps.open && hideStatusBar) {
      this.toggleStatusBar(open);
    }

    if (prevProps.drawerPosition !== drawerPosition) {
      this.drawerPosition.setValue(
        drawerPosition === 'right' ? DIRECTION_RIGHT : DIRECTION_LEFT
      );
    }

    if (prevProps.drawerType !== drawerType) {
      this.isDrawerTypeFront.setValue(drawerType === 'front' ? TRUE : FALSE);
    }

    if (prevProps.swipeDistanceThreshold !== swipeDistanceThreshold) {
      this.swipeDistanceThreshold.setValue(
        swipeDistanceThreshold !== undefined
          ? swipeDistanceThreshold
          : SWIPE_DISTANCE_THRESHOLD_DEFAULT
      );
    }

    if (prevProps.swipeVelocityThreshold !== swipeVelocityThreshold) {
      this.swipeVelocityThreshold.setValue(swipeVelocityThreshold);
    }
  }

  componentWillUnmount() {
    this.toggleStatusBar(false);
    this.handleEndInteraction();
  }

  private handleEndInteraction = () => {
    if (this.interactionHandle !== undefined) {
      InteractionManager.clearInteractionHandle(this.interactionHandle);
      this.interactionHandle = undefined;
    }
  };

  private handleStartInteraction = () => {
    if (this.interactionHandle === undefined) {
      this.interactionHandle = InteractionManager.createInteractionHandle();
    }
  };

  private bigScreenSidebar =
    this.props.drawerType === 'sidebar' && this.props.isBigScreen;

  private clock = new Clock();
  private interactionHandle: number | undefined;

  private isDrawerTypeFront = new Value<Binary>(
    this.props.drawerType === 'front' ? TRUE : FALSE
  );
  private isGestureEnabled = new Value(
    this.props.gestureEnabled ? TRUE : FALSE
  );

  private isOpen = new Value<Binary>(this.props.open ? TRUE : FALSE);
  private nextIsOpen = new Value<Binary | -1>(UNSET);
  private isSwiping = new Value<Binary>(FALSE);

  private gestureState = new Value<number>(State.UNDETERMINED);
  private touchX = new Value<number>(0);
  private velocityX = new Value<number>(0);
  private gestureX = new Value<number>(0);
  private offsetX = new Value<number>(0);
  private position = new Value<number>(this.bigScreenSidebar ? 1 : 0);

  private containerWidth = new Value<number>(0);
  private drawerWidth = new Value<number>(0);
  // make drawer initially visible on the big screen to avoid annoying animation
  private drawerOpacity = new Value<number>(this.bigScreenSidebar ? 1 : 0);
  private drawerPosition = new Value<number>(
    this.props.drawerPosition === 'right' ? DIRECTION_RIGHT : DIRECTION_LEFT
  );

  // Comment stolen from react-native-gesture-handler/DrawerLayout
  //
  // While closing the drawer when user starts gesture outside of its area (in greyed
  // out part of the window), we want the drawer to follow only once finger reaches the
  // edge of the drawer.
  // E.g. on the diagram below drawer is illustrate by X signs and the greyed out area by
  // dots. The touch gesture starts at '*' and moves left, touch path is indicated by
  // an arrow pointing left
  // 1) +---------------+ 2) +---------------+ 3) +---------------+ 4) +---------------+
  //    |XXXXXXXX|......|    |XXXXXXXX|......|    |XXXXXXXX|......|    |XXXXX|.........|
  //    |XXXXXXXX|......|    |XXXXXXXX|......|    |XXXXXXXX|......|    |XXXXX|.........|
  //    |XXXXXXXX|......|    |XXXXXXXX|......|    |XXXXXXXX|......|    |XXXXX|.........|
  //    |XXXXXXXX|......|    |XXXXXXXX|.<-*..|    |XXXXXXXX|<--*..|    |XXXXX|<-----*..|
  //    |XXXXXXXX|......|    |XXXXXXXX|......|    |XXXXXXXX|......|    |XXXXX|.........|
  //    |XXXXXXXX|......|    |XXXXXXXX|......|    |XXXXXXXX|......|    |XXXXX|.........|
  //    |XXXXXXXX|......|    |XXXXXXXX|......|    |XXXXXXXX|......|    |XXXXX|.........|
  //    +---------------+    +---------------+    +---------------+    +---------------+
  //
  // For the above to work properly we define animated value that will keep start position
  // of the gesture. Then we use that value to calculate how much we need to subtract from
  // the dragX. If the gesture started on the greyed out area we take the distance from the
  // edge of the drawer to the start position. Otherwise we don't subtract at all and the
  // drawer be pulled back as soon as you start the pan.
  //
  // This is used only when drawerType is "front"
  private touchDistanceFromDrawer = cond(
    this.isDrawerTypeFront,
    cond(
      eq(this.drawerPosition, DIRECTION_LEFT),
      max(
        // Distance of touch start from left screen edge - Drawer width
        sub(sub(this.touchX, this.gestureX), this.drawerWidth),
        0
      ),
      min(
        multiply(
          // Distance of drawer from left screen edge - Touch start point
          sub(
            sub(this.containerWidth, this.drawerWidth),
            sub(this.touchX, this.gestureX)
          ),
          DIRECTION_RIGHT
        ),
        0
      )
    ),
    0
  );

  private swipeDistanceThreshold = new Value<number>(
    this.props.swipeDistanceThreshold !== undefined
      ? this.props.swipeDistanceThreshold
      : SWIPE_DISTANCE_THRESHOLD_DEFAULT
  );
  private swipeVelocityThreshold = new Value<number>(
    this.props.swipeVelocityThreshold
  );

  private currentOpenValue: boolean = this.props.open;
  private pendingOpenValue: boolean | undefined;

  private isStatusBarHidden: boolean = false;

  private manuallyTriggerSpring = new Value<Binary>(FALSE);

  private transitionTo = (isOpen: number | Animated.Node<number>) => {
    const toValue = new Value(0);
    const frameTime = new Value(0);

    const state = {
      position: this.position,
      time: new Value(0),
      finished: new Value(FALSE),
      velocity: new Value(0),
    };

    return block([
      cond(clockRunning(this.clock), NOOP, [
        // Animation wasn't running before
        // Set the initial values and start the clock
        set(toValue, multiply(isOpen, this.drawerWidth, this.drawerPosition)),
        set(frameTime, 0),
        set(state.time, 0),
        set(state.finished, FALSE),
        set(state.velocity, this.velocityX),
        set(this.isOpen, isOpen),
        startClock(this.clock),
        call([], this.handleStartInteraction),
        set(this.manuallyTriggerSpring, FALSE),
      ]),
      spring(this.clock, state, { ...SPRING_CONFIG, toValue }),
      cond(state.finished, [
        // Reset gesture and velocity from previous gesture
        set(this.touchX, 0),
        set(this.gestureX, 0),
        set(this.velocityX, 0),
        set(this.offsetX, 0),
        // When the animation finishes, stop the clock
        stopClock(this.clock),
        call([this.isOpen], ([value]: readonly Binary[]) => {
          const open = Boolean(value);
          this.handleEndInteraction();

          if (open !== this.props.open) {
            // Sync drawer's state after animation finished
            // This shouldn't be necessary, but there seems to be an issue on iOS
            this.toggleDrawer(this.props.open);
          }
        }),
      ]),
    ]);
  };

  private dragX = block([
    onChange(
      this.isOpen,
      call([this.isOpen], ([value]: readonly Binary[]) => {
        const open = Boolean(value);

        this.currentOpenValue = open;

        // Without this check, the drawer can go to an infinite update <-> animate loop for sync updates
        if (open !== this.props.open) {
          // If the mode changed, update state
          if (open) {
            this.props.onOpen();
          } else {
            this.props.onClose();
          }

          this.pendingOpenValue = open;

          // Force componentDidUpdate to fire, whether user does a setState or not
          // This allows us to detect when the user drops the update and revert back
          // It's necessary to make sure that the state stays in sync
          this.forceUpdate();
        }
      })
    ),
    onChange(
      this.nextIsOpen,
      cond(neq(this.nextIsOpen, UNSET), [
        // Stop any running animations
        cond(clockRunning(this.clock), stopClock(this.clock)),
        // Update the open value to trigger the transition
        set(this.isOpen, this.nextIsOpen),
        set(this.gestureX, 0),
        set(this.nextIsOpen, UNSET),
      ])
    ),
    // This block must be after the this.isOpen listener since we check for current value
    onChange(
      this.isSwiping,
      // Listen to updates for this value only when it changes
      // Without `onChange`, this will fire even if the value didn't change
      // We don't want to call the listeners if the value didn't change
      call([this.isSwiping], ([value]: readonly Binary[]) => {
        const { keyboardDismissMode } = this.props;

        if (value === TRUE) {
          if (keyboardDismissMode === 'on-drag') {
            Keyboard.dismiss();
          }

          this.toggleStatusBar(true);
        } else {
          this.toggleStatusBar(this.currentOpenValue);
        }
      })
    ),
    onChange(
      this.gestureState,
      cond(
        eq(this.gestureState, State.ACTIVE),
        call([], this.handleStartInteraction)
      )
    ),
    cond(
      eq(this.gestureState, State.ACTIVE),
      [
        cond(this.isSwiping, NOOP, [
          // We weren't dragging before, set it to true
          set(this.isSwiping, TRUE),
          // Also update the drag offset to the last position
          set(this.offsetX, this.position),
        ]),
        // Update position with previous offset + gesture distance
        set(
          this.position,
          add(this.offsetX, this.gestureX, this.touchDistanceFromDrawer)
        ),
        // Stop animations while we're dragging
        stopClock(this.clock),
      ],
      [
        set(this.isSwiping, FALSE),
        set(this.touchX, 0),
        this.transitionTo(
          cond(
            this.manuallyTriggerSpring,
            this.isOpen,
            cond(
              or(
                and(
                  greaterThan(abs(this.gestureX), SWIPE_DISTANCE_MINIMUM),
                  greaterThan(abs(this.velocityX), this.swipeVelocityThreshold)
                ),
                greaterThan(abs(this.gestureX), this.swipeDistanceThreshold)
              ),
              cond(
                eq(this.drawerPosition, DIRECTION_LEFT),
                // If swiped to right, open the drawer, otherwise close it
                greaterThan(
                  cond(eq(this.velocityX, 0), this.gestureX, this.velocityX),
                  0
                ),
                // If swiped to left, open the drawer, otherwise close it
                lessThan(
                  cond(eq(this.velocityX, 0), this.gestureX, this.velocityX),
                  0
                )
              ),
              this.isOpen
            )
          )
        ),
      ]
    ),
    this.position,
  ]);

  private translateX = cond(
    eq(this.drawerPosition, DIRECTION_RIGHT),
    min(max(multiply(this.drawerWidth, -1), this.dragX), 0),
    max(min(this.drawerWidth, this.dragX), 0)
  );

  private progress = cond(
    // Check if the drawer width is available to avoid division by zero
    eq(this.drawerWidth, 0),
    0,
    abs(divide(this.translateX, this.drawerWidth))
  );

  private handleGestureEvent = event([
    {
      nativeEvent: {
        x: this.touchX,
        translationX: this.gestureX,
        velocityX: this.velocityX,
      },
    },
  ]);

  private handleGestureStateChange = event([
    {
      nativeEvent: {
        state: (s: Animated.Value<number>) => set(this.gestureState, s),
      },
    },
  ]);

  private handleTapStateChange = event([
    {
      nativeEvent: {
        oldState: (s: Animated.Value<number>) =>
          cond(eq(s, State.ACTIVE), set(this.manuallyTriggerSpring, TRUE)),
      },
    },
  ]);

  private handleContainerLayout = (e: LayoutChangeEvent) =>
    this.containerWidth.setValue(e.nativeEvent.layout.width);

  private handleDrawerLayout = (e: LayoutChangeEvent) => {
    this.drawerWidth.setValue(e.nativeEvent.layout.width);
    this.toggleDrawer(this.props.open);

    // Until layout is available, drawer is hidden with opacity: 0 by default
    // Show it in the next frame when layout is available
    // If we don't delay it until the next frame, there's a visible flicker
    requestAnimationFrame(() => this.drawerOpacity.setValue(1));
  };

  private toggleDrawer = (open: boolean) => {
    if (this.currentOpenValue !== open) {
      this.nextIsOpen.setValue(open ? TRUE : FALSE);

      // This value will also be set shortly after as changing this.nextIsOpen changes this.isOpen
      // However, there's a race condition on Android, so we need to set a bit earlier
      this.currentOpenValue = open;
    }
  };

  private toggleStatusBar = (hidden: boolean) => {
    const { hideStatusBar, statusBarAnimation } = this.props;

    if (hideStatusBar && this.isStatusBarHidden !== hidden) {
      this.isStatusBarHidden = hidden;
      StatusBar.setHidden(hidden, statusBarAnimation);
    }
  };

  render() {
    const {
      open,
      gestureEnabled,
      drawerPosition,
      drawerType,
      swipeEdgeWidth,
      sceneContainerStyle,
      drawerStyle,
      overlayStyle,
      onGestureRef,
      renderDrawerContent,
      renderSceneContent,
      gestureHandlerProps,
    } = this.props;

    const right = drawerPosition === 'right';

    const contentTranslateX = drawerType === 'front' ? 0 : this.translateX;
    const drawerTranslateX =
      drawerType === 'back'
        ? I18nManager.isRTL
          ? multiply(this.drawerWidth, DIRECTION_RIGHT)
          : this.drawerWidth
        : this.translateX;

    const offset = I18nManager.isRTL ? '100%' : multiply(this.drawerWidth, -1);

    // FIXME: Currently hitSlop is broken when on Android when drawer is on right
    // https://github.com/kmagiera/react-native-gesture-handler/issues/569
    const hitSlop = right
      ? // Extend hitSlop to the side of the screen when drawer is closed
        // This lets the user drag the drawer from the side of the screen
        { right: 0, width: open ? undefined : swipeEdgeWidth }
      : { left: 0, width: open ? undefined : swipeEdgeWidth };

    return (
      <PanGestureHandler
        ref={onGestureRef}
        activeOffsetX={[-SWIPE_DISTANCE_MINIMUM, SWIPE_DISTANCE_MINIMUM]}
        failOffsetY={[-SWIPE_DISTANCE_MINIMUM, SWIPE_DISTANCE_MINIMUM]}
        onGestureEvent={this.handleGestureEvent}
        onHandlerStateChange={this.handleGestureStateChange}
        hitSlop={hitSlop}
        enabled={gestureEnabled}
        {...gestureHandlerProps}
      >
        <Animated.View
          onLayout={this.handleContainerLayout}
          style={[
            styles.main,
            this.bigScreenSidebar && { flexDirection: 'row-reverse' },
          ]}
        >
          <Animated.View
            style={[
              styles.content,
              !this.bigScreenSidebar && {
                transform: [{ translateX: contentTranslateX }],
              },
              sceneContainerStyle as any,
            ]}
          >
            <View
              accessibilityElementsHidden={open}
              importantForAccessibility={open ? 'no-hide-descendants' : 'auto'}
              style={styles.content}
            >
              {renderSceneContent({
                // make 'sidebar' initially visible on the big screen to avoid annoying animation
                progress: this.bigScreenSidebar
                  ? new Animated.Value(1)
                  : this.progress,
              })}
            </View>
<<<<<<< HEAD
            {// disable overlay if 'sidebar' on the big screen
            this.bigScreenSidebar ? null : (
              <TapGestureHandler
                onHandlerStateChange={this.handleTapStateChange}
              >
                <Animated.View
                  style={[
                    styles.overlay,
                    {
                      opacity: interpolate(this.progress, {
                        inputRange: [PROGRESS_EPSILON, 1],
                        outputRange: [0, 1],
                      }),
                      // We don't want the user to be able to press through the overlay when drawer is open
                      // One approach is to adjust the pointerEvents based on the progress
                      // But we can also send the overlay behind the screen, which works, and is much less code
                      zIndex: cond(
                        greaterThan(this.progress, PROGRESS_EPSILON),
                        0,
                        -1
                      ),
                    },
                    overlayStyle,
                  ]}
                />
              </TapGestureHandler>
            )}
=======
            <TapGestureHandler onHandlerStateChange={this.handleTapStateChange}>
              <Overlay progress={this.progress} style={overlayStyle} />
            </TapGestureHandler>
>>>>>>> fa4a9595
          </Animated.View>
          {this.bigScreenSidebar ? null : (
            <Animated.Code
              exec={block([
                onChange(this.manuallyTriggerSpring, [
                  cond(eq(this.manuallyTriggerSpring, TRUE), [
                    set(this.nextIsOpen, FALSE),
                    call([], () => (this.currentOpenValue = false)),
                  ]),
                ]),
              ])}
            />
          )}
          <Animated.View
            accessibilityViewIsModal={open}
            removeClippedSubviews={Platform.OS !== 'ios'}
            onLayout={this.handleDrawerLayout}
            style={[
              styles.container,
              !this.bigScreenSidebar && {
                position: 'absolute',
                top: 0,
                bottom: 0,
                width: '80%',
                transform: [
                  {
                    translateX: drawerTranslateX,
                  },
                ],
                opacity: this.drawerOpacity,
              },
              this.bigScreenSidebar
                ? {}
                : right
                ? { right: offset }
                : { left: offset },
              {
                zIndex: drawerType === 'back' ? -1 : 0,
              },
              drawerStyle as any,
            ]}
          >
            {renderDrawerContent({ progress: this.progress })}
          </Animated.View>
        </Animated.View>
      </PanGestureHandler>
    );
  }
}

const styles = StyleSheet.create({
  container: {
    backgroundColor: 'white',
    maxWidth: '100%',
  },
  content: {
    flex: 1,
  },
  main: {
    flex: 1,
    overflow: 'hidden',
  },
});<|MERGE_RESOLUTION|>--- conflicted
+++ resolved
@@ -588,39 +588,12 @@
                   : this.progress,
               })}
             </View>
-<<<<<<< HEAD
             {// disable overlay if 'sidebar' on the big screen
             this.bigScreenSidebar ? null : (
-              <TapGestureHandler
-                onHandlerStateChange={this.handleTapStateChange}
-              >
-                <Animated.View
-                  style={[
-                    styles.overlay,
-                    {
-                      opacity: interpolate(this.progress, {
-                        inputRange: [PROGRESS_EPSILON, 1],
-                        outputRange: [0, 1],
-                      }),
-                      // We don't want the user to be able to press through the overlay when drawer is open
-                      // One approach is to adjust the pointerEvents based on the progress
-                      // But we can also send the overlay behind the screen, which works, and is much less code
-                      zIndex: cond(
-                        greaterThan(this.progress, PROGRESS_EPSILON),
-                        0,
-                        -1
-                      ),
-                    },
-                    overlayStyle,
-                  ]}
-                />
+              <TapGestureHandler onHandlerStateChange={this.handleTapStateChange}>
+                <Overlay progress={this.progress} style={overlayStyle} />
               </TapGestureHandler>
             )}
-=======
-            <TapGestureHandler onHandlerStateChange={this.handleTapStateChange}>
-              <Overlay progress={this.progress} style={overlayStyle} />
-            </TapGestureHandler>
->>>>>>> fa4a9595
           </Animated.View>
           {this.bigScreenSidebar ? null : (
             <Animated.Code
